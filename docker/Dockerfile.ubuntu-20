--- conflicted
+++ resolved
@@ -43,11 +43,7 @@
  # Configure zkg \
  && zkg autoconfig \
  && echo "@load packages" >>"$(zeek-config --site_dir)"/local.zeek
-<<<<<<< HEAD
 
-ENV PATH="/opt/zeek/bin:${PATH}"
-=======
 ENV PATH="/opt/zeek/bin:/opt/cmake/bin:${PATH}"
->>>>>>> 893068ee
 
 WORKDIR /root