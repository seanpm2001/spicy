// Copyright (c) 2020 by the Zeek Project. See LICENSE for details.

#pragma once

#include <hilti/ast/builder/expression.h>
#include <hilti/ast/expressions/id.h>
#include <hilti/ast/operators/common.h>
#include <hilti/ast/types/bool.h>
#include <hilti/ast/types/integer.h>
#include <hilti/ast/types/library.h>
#include <hilti/ast/types/string.h>
#include <hilti/ast/types/vector.h>

namespace hilti {
namespace operator_ {

// bytes::Iterator

<<<<<<< HEAD
STANDARD_OPERATOR_1(bytes::iterator, Deref, type::UnsignedInteger(8), type::constant(type::bytes::Iterator()),
                    "Returns the byte the iterator is pointing to.");
=======
STANDARD_OPERATOR_1(bytes::iterator, Deref, type::UnsignedInteger(64), type::constant(type::bytes::Iterator()),
                    "Returns the character the iterator is pointing to.");
>>>>>>> 53f8af01
STANDARD_OPERATOR_1(bytes::iterator, IncrPostfix, type::bytes::Iterator(), type::bytes::Iterator(),
                    "Advances the iterator by one byte, returning the previous position.");
STANDARD_OPERATOR_1(bytes::iterator, IncrPrefix, type::bytes::Iterator(), type::bytes::Iterator(),
                    "Advances the iterator by one byte, returning the new position.");

STANDARD_OPERATOR_2(
    bytes::iterator, Equal, type::Bool(), type::constant(type::bytes::Iterator()),
    type::constant(type::bytes::Iterator()),
    "Compares the two positions. The result is undefined if they are not referring to the same bytes value.");
STANDARD_OPERATOR_2(
    bytes::iterator, Unequal, type::Bool(), type::constant(type::bytes::Iterator()),
    type::constant(type::bytes::Iterator()),
    "Compares the two positions. The result is undefined if they are not referring to the same bytes value.");
STANDARD_OPERATOR_2(
    bytes::iterator, Lower, type::Bool(), type::constant(type::bytes::Iterator()),
    type::constant(type::bytes::Iterator()),
    "Compares the two positions. The result is undefined if they are not referring to the same bytes value.");
STANDARD_OPERATOR_2(
    bytes::iterator, LowerEqual, type::Bool(), type::constant(type::bytes::Iterator()),
    type::constant(type::bytes::Iterator()),
    "Compares the two positions. The result is undefined if they are not referring to the same bytes value.");
STANDARD_OPERATOR_2(
    bytes::iterator, Greater, type::Bool(), type::constant(type::bytes::Iterator()),
    type::constant(type::bytes::Iterator()),
    "Compares the two positions. The result is undefined if they are not referring to the same bytes value.");
STANDARD_OPERATOR_2(
    bytes::iterator, GreaterEqual, type::Bool(), type::constant(type::bytes::Iterator()),
    type::constant(type::bytes::Iterator()),
    "Compares the two positions. The result is undefined if they are not referring to the same bytes value.");
STANDARD_OPERATOR_2(
    bytes::iterator, Difference, type::SignedInteger(64), type::constant(type::bytes::Iterator()),
    type::constant(type::bytes::Iterator()),
    "Returns the number of bytes between the two iterators. The result will be negative if the second iterator points "
    "to a location before the first. The result is undefined if the iterators do not refer to the same bytes instace.");
STANDARD_OPERATOR_2(bytes::iterator, Sum, type::bytes::Iterator(), type::constant(type::bytes::Iterator()),
                    type::UnsignedInteger(64), "Advances the iterator by the given number of bytes.")
STANDARD_OPERATOR_2(bytes::iterator, SumAssign, type::bytes::Iterator(), type::bytes::Iterator(),
                    type::UnsignedInteger(64), "Advances the iterator by the given number of bytes.")

// Bytes

STANDARD_OPERATOR_1(bytes, Size, type::UnsignedInteger(64), type::constant(type::Bytes()),
                    "Returns the number of bytes the value contains.");
STANDARD_OPERATOR_2(bytes, Equal, type::Bool(), type::constant(type::Bytes()), type::constant(type::Bytes()),
                    "Compares two bytes values lexicographically.");
STANDARD_OPERATOR_2(bytes, Unequal, type::Bool(), type::constant(type::Bytes()), type::constant(type::Bytes()),
                    "Compares two bytes values lexicographically.");
STANDARD_OPERATOR_2(bytes, Greater, type::Bool(), type::constant(type::Bytes()), type::constant(type::Bytes()),
                    "Compares two bytes values lexicographically.");
STANDARD_OPERATOR_2(bytes, GreaterEqual, type::Bool(), type::constant(type::Bytes()), type::constant(type::Bytes()),
                    "Compares two bytes values lexicographically.");
STANDARD_OPERATOR_2(bytes, In, type::Bool(), type::constant(type::Bytes()), type::constant(type::Bytes()),
                    "Returns true if the right-hand-side value contains the left-hand-side value as a subsequence.");
STANDARD_OPERATOR_2(bytes, Lower, type::Bool(), type::constant(type::Bytes()), type::constant(type::Bytes()),
                    "Compares two bytes values lexicographically.");
STANDARD_OPERATOR_2(bytes, LowerEqual, type::Bool(), type::constant(type::Bytes()), type::constant(type::Bytes()),
                    "Compares two bytes values lexicographically.");
STANDARD_OPERATOR_2(bytes, Sum, type::constant(type::Bytes()), type::constant(type::Bytes()),
                    type::constant(type::Bytes()), "Returns the concatenation of two bytes values.");
STANDARD_OPERATOR_2x(bytes, SumAssignBytes, SumAssign, type::Bytes(), type::Bytes(), type::constant(type::Bytes()),
                     "Appends one bytes value to another.");
STANDARD_OPERATOR_2x(bytes, SumAssignStreamView, SumAssign, type::Bytes(), type::Bytes(),
                     type::constant(type::stream::View()), "Appends a view of stream data to a bytes instance.");

BEGIN_METHOD(bytes, Find)
    auto signature() const {
        return Signature{.self = type::constant(type::Bytes()),
                         .result = type::Tuple({type::Bool(), type::bytes::Iterator()}),
                         .id = "find",
                         .args = {{.id = "needle", .type = type::constant(type::Bytes())}},
                         .doc = R"(
Searches *needle* in the value's content. Returns a tuple of a boolean and an
iterator. If *needle* was found, the boolean will be true and the iterator will
point to its first occurrence. If *needle* was not found, the boolean will be
false and the iterator will point to the last position so that everything before
it is guaranteed to not contain even a partial match of *needle*. Note that for a
simple yes/no result, you should use the ``in`` operator instead of this method,
as it's more efficient.
)"};
    }
END_METHOD

BEGIN_METHOD(bytes, LowerCase)
    auto signature() const {
        return Signature{.self = type::constant(type::Bytes()),
                         .result = type::Bytes(),
                         .id = "lower",
                         .args = {{.id = "charset",
                                   .type = type::Enum(type::Wildcard()),
                                   .default_ = builder::id("hilti::Charset::UTF8")}},
                         .doc = R"(
Returns a lower-case version of the bytes value, assuming it is encoded in character set *charset*.
)"};
    }
END_METHOD

BEGIN_METHOD(bytes, UpperCase)
    auto signature() const {
        return Signature{.self = type::constant(type::Bytes()),
                         .result = type::Bytes(),
                         .id = "upper",
                         .args = {{.id = "charset",
                                   .type = type::Enum(type::Wildcard()),
                                   .default_ = builder::id("hilti::Charset::UTF8")}},
                         .doc = R"(
Returns an upper-case version of the bytes value, assuming it is encoded in character set *charset*.
)"};
    }
END_METHOD

BEGIN_METHOD(bytes, At)
    auto signature() const {
        return Signature{.self = type::constant(type::Bytes()),
                         .result = type::bytes::Iterator(),
                         .id = "at",
                         .args = {{.id = "i", .type = type::UnsignedInteger(64)}},
                         .doc = R"(
Returns an iterator representing the offset *i* inside the bytes value.
)"};
    }
END_METHOD

BEGIN_METHOD(bytes, Split)
    auto signature() const {
        return Signature{.self = type::constant(type::Bytes()),
                         .result = type::Vector(type::Bytes()),
                         .id = "split",
                         .args = {{.id = "sep", .type = type::constant(type::Bytes()), .optional = true}},
                         .doc = R"(
Splits the bytes value at each occurrence of *sep* and returns a vector
containing the individual pieces, with all separators removed. If the separator
is not found, the returned vector will have the whole bytes value as its single
element. If the separator is not given, or empty, the split will take place at
sequences of white spaces.
)"};
    }
END_METHOD

BEGIN_METHOD(bytes, Split1)
    auto signature() const {
        return Signature{.self = type::constant(type::Bytes()),
                         .result = type::Tuple({type::Bytes(), type::Bytes()}),
                         .id = "split1",
                         .args = {{.id = "sep", .type = type::constant(type::Bytes()), .optional = true}},
                         .doc = R"(
Splits the bytes value at the first occurrence of *sep* and returns the two parts
as a 2-tuple, with the separator removed. If the separator is not found, the
returned tuple will have the whole bytes value as its first element and an empty value
as its second element. If the separator is not given, or empty, the split will
take place at the first sequence of white spaces.
)"};
    }
END_METHOD

BEGIN_METHOD(bytes, StartsWith)
    auto signature() const {
        return Signature{.self = type::constant(type::Bytes()),
                         .result = type::Bool(),
                         .id = "starts_with",
                         .args = {{.id = "b", .type = type::constant(type::Bytes())}},
                         .doc = R"(
Returns true if the bytes value starts with *b*.
)"};
    }
END_METHOD

BEGIN_METHOD(bytes, Strip)
    auto signature() const {
        return Signature{.self = type::constant(type::Bytes()),
                         .result = type::Bytes(),
                         .id = "strip",
                         .args = {{.id = "side",
                                   .type = type::constant(type::Library("hilti::rt::bytes::Side")),
                                   .optional = true},
                                  {.id = "set", .type = type::constant(type::Bytes()), .optional = true}},
                         .doc = R"(
Removes leading and/or trailing sequences of all characters in *set* from the bytes
value. If *set* is not given, removes all white spaces. If *side* is given,
it indicates which side of the value should be stripped; ``Side::Both`` is the
default if not given.
)"};
    }
END_METHOD

BEGIN_METHOD(bytes, SubIterators)
    auto signature() const {
        return Signature{.self = type::constant(type::Bytes()),
                         .result = type::Bytes(),
                         .id = "sub",
                         .args = {{.id = "begin", .type = type::bytes::Iterator()},
                                  {.id = "end", .type = type::bytes::Iterator()}},
                         .doc = R"(
Returns the subsequence from *begin* to (but not including) *end*.
)"};
    }
END_METHOD

BEGIN_METHOD(bytes, SubIterator)
    auto signature() const {
        return Signature{.self = type::constant(type::Bytes()),
                         .result = type::Bytes(),
                         .id = "sub",
                         .args = {{.id = "end", .type = type::bytes::Iterator()}},
                         .doc = R"(
Returns the subsequence from the value's beginning to (but not including) *end*.
)"};
    }
END_METHOD

BEGIN_METHOD(bytes, SubOffsets)
    auto signature() const {
        return Signature{.self = type::constant(type::Bytes()),
                         .result = type::Bytes(),
                         .id = "sub",
                         .args = {{.id = "begin", .type = type::UnsignedInteger(64)},
                                  {.id = "end", .type = type::UnsignedInteger(64)}},
                         .doc = R"(
Returns the subsequence from offset *begin* to (but not including) offset *end*.
)"};
    }
END_METHOD

BEGIN_METHOD(bytes, Join)
    auto signature() const {
        return Signature{
            .self = type::constant(type::Bytes()),
            .result = type::Bytes(),
            .id = "join",
            .args = {{.id = "parts", .type = type::Vector(type::Wildcard())}},
            .doc =
                R"(
Returns the concatenation of all elements in the *parts* list rendered as
printable strings. The portions will be separated by the bytes value to
which this method is invoked as a member.
)"};
    }
END_METHOD

BEGIN_METHOD(bytes, ToIntAscii)
    auto signature() const {
        return Signature{.self = type::constant(type::Bytes()),
                         .result = type::SignedInteger(64),
                         .id = "to_int",
                         .args = {{.id = "base", .type = type::UnsignedInteger(64), .optional = true}},
                         .doc =
                             R"(
Interprets the data as representing an ASCII-encoded number and converts that
into a signed integer, using a base of *base*. *base* must be between 2 and 36.
If *base* is not given, the default is 10.
)"};
    }
END_METHOD

BEGIN_METHOD(bytes, ToUIntAscii)
    auto signature() const {
        return Signature{.self = type::constant(type::Bytes()),
                         .result = type::UnsignedInteger(64),
                         .id = "to_uint",
                         .args = {{.id = "base", .type = type::UnsignedInteger(64), .optional = true}},
                         .doc =
                             R"(
Interprets the data as representing an ASCII-encoded number and converts that
into an unsigned integer, using a base of *base*. *base* must be between 2 and
36. If *base* is not given, the default is 10.
)"};
    }
END_METHOD

BEGIN_METHOD(bytes, ToIntBinary)
    auto signature() const {
        return Signature{.self = type::constant(type::Bytes()),
                         .result = type::SignedInteger(64),
                         .id = "to_int",
                         .args = {{.id = "byte_order", .type = type::Enum(type::Wildcard())}},
                         .doc =
                             R"(
Interprets the ``bytes`` as representing an binary number encoded with the given
byte order, and converts it into signed integer.
)"};
    }
END_METHOD

BEGIN_METHOD(bytes, ToUIntBinary)
    auto signature() const {
        return Signature{.self = type::constant(type::Bytes()),
                         .result = type::UnsignedInteger(64),
                         .id = "to_uint",
                         .args = {{.id = "byte_order", .type = type::Enum(type::Wildcard())}},
                         .doc =
                             R"(
Interprets the ``bytes`` as representing an binary number encoded with the given
byte order, and converts it into an unsigned integer.
)"};
    }
END_METHOD

BEGIN_METHOD(bytes, ToTimeAscii)
    auto signature() const {
        return Signature{.self = type::constant(type::Bytes()),
                         .result = type::Time(),
                         .id = "to_time",
                         .args = {{.id = "base", .type = type::UnsignedInteger(64), .optional = true}},
                         .doc =
                             R"(
Interprets the ``bytes`` as representing a number of seconds since the epoch in
the form of an ASCII-encoded number, and converts it into a time value using a
base of *base*. If *base* is not given, the default is 10.
)"};
    }
END_METHOD

BEGIN_METHOD(bytes, ToTimeBinary)
    auto signature() const {
        return Signature{.self = type::constant(type::Bytes()),
                         .result = type::Time(),
                         .id = "to_time",
                         .args = {{.id = "byte_order", .type = type::Enum(type::Wildcard())}},
                         .doc =
                             R"(
Interprets the ``bytes`` as representing as number of seconds since the epoch in
the form of an binary number encoded with the given byte order, and converts it
into a time value.
)"};
    }
END_METHOD

BEGIN_METHOD(bytes, Decode)
    auto signature() const {
        return Signature{.self = type::constant(type::Bytes()),
                         .result = type::String(),
                         .id = "decode",
                         .args = {{.id = "charset", .type = type::Enum(type::Wildcard())}},
                         .doc =
                             R"(
Interprets the ``bytes`` as representing an binary string encoded with the given
character set, and converts it into a UTF8 string.
)"};
    }
END_METHOD

BEGIN_METHOD(bytes, Match)
    auto signature() const {
        return Signature{.self = type::constant(type::Bytes()),
                         .result = type::Result(type::Bytes()),
                         .id = "match",
                         .args = {{.id = "regex", .type = type::RegExp()},
                                  {.id = "group", .type = type::UnsignedInteger(64), .optional = true}},
                         .doc =
                             R"(
Matches the ``bytes`` object against the regular expression *regex*. Returns the matching
part or, if *group* is given, then the corresponding subgroup.
)"};
    }
END_METHOD

} // namespace operator_
} // namespace hilti<|MERGE_RESOLUTION|>--- conflicted
+++ resolved
@@ -16,13 +16,8 @@
 
 // bytes::Iterator
 
-<<<<<<< HEAD
 STANDARD_OPERATOR_1(bytes::iterator, Deref, type::UnsignedInteger(8), type::constant(type::bytes::Iterator()),
-                    "Returns the byte the iterator is pointing to.");
-=======
-STANDARD_OPERATOR_1(bytes::iterator, Deref, type::UnsignedInteger(64), type::constant(type::bytes::Iterator()),
                     "Returns the character the iterator is pointing to.");
->>>>>>> 53f8af01
 STANDARD_OPERATOR_1(bytes::iterator, IncrPostfix, type::bytes::Iterator(), type::bytes::Iterator(),
                     "Advances the iterator by one byte, returning the previous position.");
 STANDARD_OPERATOR_1(bytes::iterator, IncrPrefix, type::bytes::Iterator(), type::bytes::Iterator(),
@@ -247,13 +242,12 @@
 
 BEGIN_METHOD(bytes, Join)
     auto signature() const {
-        return Signature{
-            .self = type::constant(type::Bytes()),
-            .result = type::Bytes(),
-            .id = "join",
-            .args = {{.id = "parts", .type = type::Vector(type::Wildcard())}},
-            .doc =
-                R"(
+        return Signature{.self = type::constant(type::Bytes()),
+                         .result = type::Bytes(),
+                         .id = "join",
+                         .args = {{.id = "parts", .type = type::Vector(type::Wildcard())}},
+                         .doc =
+                             R"(
 Returns the concatenation of all elements in the *parts* list rendered as
 printable strings. The portions will be separated by the bytes value to
 which this method is invoked as a member.
