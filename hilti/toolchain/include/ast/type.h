// Copyright (c) 2020-2021 by the Zeek Project. See LICENSE for details.

#pragma once

#include <memory>
#include <type_traits>
#include <typeinfo>
#include <unordered_set>
#include <utility>
#include <vector>

#include <hilti/ast/id.h>
#include <hilti/ast/node.h>
#include <hilti/base/optional-ref.h>
#include <hilti/base/type_erase.h>
#include <hilti/base/util.h>
<<<<<<< HEAD
#include <hilti/base/visitor-types.h>

namespace spicy::type {
class Bitfield;
class Sink;
class Unit;
} // namespace spicy::type
=======
>>>>>>> 7b7b7d1d

namespace hilti {

namespace trait {
/** Trait for classes implementing the `Type` interface. */
class isType : public isNode {};
} // namespace trait

class Type;
class TypeBase;

namespace declaration {
class Parameter;
}

namespace type {

namespace function {
using Parameter = declaration::Parameter;
}

using ResolvedState = std::unordered_set<uintptr_t>;

/** Additional flags to associated with types. */
enum class Flag {
    /** Set to make the type `const`. */
    Constant = (1U << 0U),

    /** Set to make the type `non-const`. */
    NonConstant = (1U << 1U),

    /**
     * Marks the type as having a top-level scope that does not derive scope content
     * from other nodes above it in the AST (except for truly global IDs).
     */
    NoInheritScope = (1U << 2U),

    /** When walking over an AST, skip this node's children. This allows to
     * break cycles. */
    PruneWalk = (1U << 3U),
};

/**
 * Stores a set of flags associated with a type.
 *
 * TODO: Replace with 3rd-party/ArticleEnumClass-v2/EnumClass.h
 */
class Flags {
public:
    Flags() = default;
    Flags(Flag f) : _flags(static_cast<uint64_t>(f)) {}
    Flags(const Flags&) = default;
    Flags(Flags&&) noexcept = default;
    ~Flags() = default;

    /** Returns true if a given flag has been set. */
    bool has(Flag f) const { return _flags & static_cast<uint64_t>(f); }

    /** Sets (or clear) a given flag. */
    void set(type::Flag flag, bool set = true) {
        if ( set )
            _flags |= static_cast<uint64_t>(flag);
        else
            _flags &= ~static_cast<uint64_t>(flag);
    }

    Flags operator+(Flag f) {
        auto x = Flags(*this);
        x.set(f);
        return x;
    }

    Flags operator+(const Flags& other) const {
        auto x = Flags();
        x._flags = _flags | other._flags;
        return x;
    }

    Flags& operator+=(Flag f) {
        set(f);
        return *this;
    }
    Flags& operator+=(const Flags& other) {
        _flags |= other._flags;
        return *this;
    }

    Flags operator-(const Flags& other) const {
        auto x = Flags();
        x._flags = _flags & ~other._flags;
        return x;
    }

    Flags& operator-=(Flag f) {
        set(f, false);
        return *this;
    }
    Flags& operator-=(const Flags& other) {
        _flags &= ~other._flags;
        return *this;
    }

    Flags& operator=(Flag f) {
        set(f);
        return *this;
    }
    Flags& operator=(const Flags&) = default;
    Flags& operator=(Flags&&) noexcept = default;

    bool operator==(Flags other) const { return _flags == other._flags; }

    bool operator!=(Flags other) const { return _flags != other._flags; }

private:
    uint64_t _flags = 0;
};

inline Flags operator+(Flag f1, Flag f2) { return Flags(f1) + f2; }

namespace detail {

struct State {
    std::optional<ID> id;
    std::optional<ID> cxx;
    std::optional<ID> resolved_id;
    type::Flags flags;
};

#include <hilti/autogen/__type.h>
} // namespace detail

class Address;
class Any;
class Auto;
class Bool;
class Bytes;
class DocOnly;
class Enum;
class Error;
class Exception;
class Function;
class Interval;
class Library;
class List;
class Map;
class Member;
class Network;
class Null;
class OperandList;
class Optional;
class Port;
class Real;
class Real;
class RegExp;
class Result;
class Set;
class SignedInteger;
class Stream;
class String;
class StrongReference;
class Struct;
class Time;
class Tuple;
class Type_;
class Union;
class Unknown;
class UnresolvedID;
class UnsignedInteger;
class ValueReference;
class Vector;
class Void;
class WeakReference;

namespace bytes {
class Iterator;
}

namespace detail {
class IntegerBase;
}

namespace list {
class Iterator;
}

namespace map {
class Iterator;
}

namespace set {
class Iterator;
}

namespace stream {
class Iterator;
class View;
} // namespace stream

namespace vector {
class Iterator;
}

class Visitor {
public:
    using position_t = visitor::Position<Node&>;

    virtual void operator()(const hilti::TypeBase&, position_t&) { _not_visited = true; }
    virtual void operator()(const hilti::type::Address&, position_t&) { _not_visited = true; }
    virtual void operator()(const hilti::type::Any&, position_t&) { _not_visited = true; }
    virtual void operator()(const hilti::type::Auto&, position_t&) { _not_visited = true; }
    virtual void operator()(const hilti::type::Bool&, position_t&) { _not_visited = true; }
    virtual void operator()(const hilti::type::Bytes&, position_t&) { _not_visited = true; }
    virtual void operator()(const hilti::type::DocOnly&, position_t&) { _not_visited = true; }
    virtual void operator()(const hilti::type::Enum&, position_t&) { _not_visited = true; }
    virtual void operator()(const hilti::type::Error&, position_t&) { _not_visited = true; }
    virtual void operator()(const hilti::type::Exception&, position_t&) { _not_visited = true; }
    virtual void operator()(const hilti::type::Function&, position_t&) { _not_visited = true; }
    virtual void operator()(const hilti::type::Interval&, position_t&) { _not_visited = true; }
    virtual void operator()(const hilti::type::Library&, position_t&) { _not_visited = true; }
    virtual void operator()(const hilti::type::List&, position_t&) { _not_visited = true; }
    virtual void operator()(const hilti::type::Map&, position_t&) { _not_visited = true; }
    virtual void operator()(const hilti::type::Member&, position_t&) { _not_visited = true; }
    virtual void operator()(const hilti::type::Network&, position_t&) { _not_visited = true; }
    virtual void operator()(const hilti::type::Null&, position_t&) { _not_visited = true; }
    virtual void operator()(const hilti::type::OperandList&, position_t&) { _not_visited = true; }
    virtual void operator()(const hilti::type::Optional&, position_t&) { _not_visited = true; }
    virtual void operator()(const hilti::type::Port&, position_t&) { _not_visited = true; }
    virtual void operator()(const hilti::type::Real&, position_t&) { _not_visited = true; }
    virtual void operator()(const hilti::type::RegExp&, position_t&) { _not_visited = true; }
    virtual void operator()(const hilti::type::Result&, position_t&) { _not_visited = true; }
    virtual void operator()(const hilti::type::Set&, position_t&) { _not_visited = true; }
    virtual void operator()(const hilti::type::SignedInteger&, position_t&) { _not_visited = true; }
    virtual void operator()(const hilti::type::Stream&, position_t&) { _not_visited = true; }
    virtual void operator()(const hilti::type::String&, position_t&) { _not_visited = true; }
    virtual void operator()(const hilti::type::StrongReference&, position_t&) { _not_visited = true; }
    virtual void operator()(const hilti::type::Struct&, position_t&) { _not_visited = true; }
    virtual void operator()(const hilti::type::Time&, position_t&) { _not_visited = true; }
    virtual void operator()(const hilti::type::Tuple&, position_t&) { _not_visited = true; }
    virtual void operator()(const hilti::type::Type_&, position_t&) { _not_visited = true; }
    virtual void operator()(const hilti::type::Union&, position_t&) { _not_visited = true; }
    virtual void operator()(const hilti::type::Unknown&, position_t&) { _not_visited = true; }
    virtual void operator()(const hilti::type::UnresolvedID&, position_t&) { _not_visited = true; }
    virtual void operator()(const hilti::type::UnsignedInteger&, position_t&) { _not_visited = true; }
    virtual void operator()(const hilti::type::ValueReference&, position_t&) { _not_visited = true; }
    virtual void operator()(const hilti::type::Vector&, position_t&) { _not_visited = true; }
    virtual void operator()(const hilti::type::Void&, position_t&) { _not_visited = true; }
    virtual void operator()(const hilti::type::WeakReference&, position_t&) { _not_visited = true; }
    virtual void operator()(const hilti::type::bytes::Iterator&, position_t&) { _not_visited = true; }
    virtual void operator()(const hilti::type::detail::IntegerBase&, position_t&) { _not_visited = true; }
    virtual void operator()(const hilti::type::list::Iterator&, position_t&) { _not_visited = true; }
    virtual void operator()(const hilti::type::map::Iterator&, position_t&) { _not_visited = true; }
    virtual void operator()(const hilti::type::set::Iterator&, position_t&) { _not_visited = true; }
    virtual void operator()(const hilti::type::stream::Iterator&, position_t&) { _not_visited = true; }
    virtual void operator()(const hilti::type::stream::View&, position_t&) { _not_visited = true; }
    virtual void operator()(const hilti::type::vector::Iterator&, position_t&) { _not_visited = true; }
    virtual void operator()(const spicy::type::Bitfield&, position_t&) { _not_visited = true; }
    virtual void operator()(const spicy::type::Sink&, position_t&) { _not_visited = true; }
    virtual void operator()(const spicy::type::Unit&, position_t&) { _not_visited = true; }

    bool did_visit() const { return ! _not_visited; }

private:
    bool _not_visited = false;
};

} // namespace type

/**
 * Base class for classes implementing the `Type` interface. This class
 * provides implementations for some interface methods that are shared
 * by all types.
 */
class TypeBase : public NodeBase {
public:
    using NodeBase::NodeBase;

    virtual ~TypeBase() = default;

    /** Returns the type of elements the iterator traverse. */
    virtual optional_ref<const Type> dereferencedType() const { return {}; }

    /** Returns the type of elements the container stores. */
    virtual optional_ref<const hilti::Type> elementType() const { return {}; }

    /** Returns true if the type is equivalent to another HILTI type. */
    virtual bool isEqual(const hilti::Type& other) const { return false; }

    /** Returns the type of an iterator for this type. */
    virtual optional_ref<const hilti::Type> iteratorType(bool const_) const { return {}; }

    /**
     * Returns true if all instances of the same type class can be coerced
     * into the current instance, independent of their pararameters. In HILTI
     * source code, this typically corresponds to a type `T<*>`.
     */
    virtual bool isWildcard() const { return false; }

    /** Returns any parameters the type expects. */
    virtual hilti::node::Set<type::function::Parameter> parameters() const { return {}; }

    /**
     * Returns any parameters associated with type. If a type is declared as
     * `T<A,B,C>` this returns a vector of the AST nodes for `A`, `B`, and
     * `C`.
     */
    virtual std::vector<Node> typeParameters() const { return {}; }

    /** Returns the type of an view for this type. */
    virtual optional_ref<const hilti::Type> viewType() const { return {}; }

    /** For internal use. Use ``type::isAllocable` instead. */
    virtual bool _isAllocable() const { return false; }

    /** For internal use. Use ``type::isIterator` instead. */
    virtual bool _isIterator() const { return false; }

    /** For internal use. Use ``type::isMutable` instead. */
    virtual bool _isMutable() const { return false; }

    /** For internal use. Use ``type::isParameterized` instead. */
    virtual bool _isParameterized() const { return false; }

    /** For internal use. Use ``type::isReferenceType` instead. */
    virtual bool _isReferenceType() const { return false; }

    /** For internal use. Use ``type::isResolved` instead. */
    virtual bool _isResolved(type::ResolvedState* rstate) const { return false; }

    /** For internal use. Use ``type::isRuntimeNonTrivial` instead. */
    virtual bool _isRuntimeNonTrivial() const { return false; }

    /** For internal use. Use ``type::isSortable` instead. */
    virtual bool _isSortable() const { return false; }

    /** Implements the `Node` interface. */
    virtual node::Properties properties() const { return {}; }

    virtual uintptr_t identity() const { return reinterpret_cast<uintptr_t>(this); }

    virtual const std::type_info& typeid_() const { return typeid(decltype(*this)); }

    virtual void dispatch(type::Visitor& v, type::Visitor::position_t& p) const { v(*this, p); }
};

#define HILTI_TYPE_VISITOR_IMPLEMENT                                                                                   \
    void dispatch(hilti::type::Visitor& v, hilti::type::Visitor::position_t& p) const override { v(*this, p); }


class Type : public type::detail::Type {
public:
    Type() = default;
    Type(const Type&) = default;
    Type(Type&&) = default;

    template<typename T, typename = std::enable_if_t<std::is_base_of_v<TypeBase, T>>>
    Type(const T& data) : _data_(std::make_shared<T>(data)) {}

    Type& operator=(const Type&) = default;
    Type& operator=(Type&&) = default;

    ~Type() override = default;

    std::optional<ID> resolvedID() const { return _state().resolved_id; }

    void setCxxID(ID id) {
        // We always normalize cxx IDs so they refer to fully qualified names.
        if ( ! util::startsWith(id, "::") )
            _state().cxx = util::fmt("::%s", id);
        else
            _state().cxx = std::move(id);
    }

    void setTypeID(ID id) { _state().id = std::move(id); }
    void addFlag(type::Flag f) { _state().flags += f; }

    bool hasFlag(type::Flag f) const { return _state().flags.has(f); }
    const type::Flags& flags() const { return _state().flags; }
    bool _isConstant() const { return _state().flags.has(type::Flag::Constant); }
    const std::optional<ID>& typeID() const { return _state().id; }
    const std::optional<ID>& cxxID() const { return _state().cxx; }
    const type::detail::State& _state() const { return _state_; }
    type::detail::State& _state() { return _state_; }

    /** Implements the `Node` interface. */
    bool pruneWalk() const { return hasFlag(type::Flag::PruneWalk); }
    node::Properties properties() const { return _data_->properties(); }
    const std::vector<hilti::Node>& children() const { return _data_->children(); }
    std::vector<hilti::Node>& children() { return _data_->children(); }
    const Meta& meta() const { return _data_->meta(); }
    void setMeta(Meta m) { return _data_->setMeta(std::move(m)); }

    uintptr_t identity() const { return _data_->identity(); }

    template<typename T, typename = std::enable_if<std::is_base_of_v<TypeBase, T>>>
    bool isA() const {
        if constexpr ( std::is_same_v<Type, T> )
            return true;

        return dynamic_cast<const T*>(&*_data_);
    }

    template<typename T, typename = std::enable_if<std::is_base_of_v<TypeBase, T>>>
    const T& as() const {
        if constexpr ( std::is_same_v<Type, T> )
            return *this;

        return *dynamic_cast<const T*>(&*_data_);
    }

    template<typename T, typename = std::enable_if<std::is_base_of_v<TypeBase, T>>>
    T& as() {
        if constexpr ( std::is_same_v<Type, T> )
            return *this;

        return *dynamic_cast<T*>(&*_data_);
    }

    template<typename T, typename = std::enable_if<std::is_base_of_v<TypeBase, T>>>
    optional_ref<const T> tryAs() const {
        if constexpr ( std::is_same_v<Type, T> )
            return *this;

        if ( auto d = dynamic_cast<const T*>(&*_data_) )
            return {*d};
        else
            return {};
    }

    auto typename_() const { return util::demangle(_data_->typeid_().name()); }

    const std::type_info& typeid_() const { return _data_->typeid_(); }

    void dispatch(type::Visitor& v, type::Visitor::position_t& p) const { _data_->dispatch(v, p); }

    Type _clone() const;

    /** Implements the `Type interface. */

    /** Returns true if the type is equivalent to another HILTI type. */
    bool isEqual(const hilti::Type& other) const { return _data_->isEqual(other); }

    /**
     * Returns any parameters associated with type. If a type is declared as
     * `T<A,B,C>` this returns a vector of the AST nodes for `A`, `B`, and
     * `C`.
     */
    std::vector<Node> typeParameters() const { return _data_->typeParameters(); }

    /**
     * Returns true if all instances of the same type class can be coerced
     * into the current instance, independent of their pararameters. In HILTI
     * source code, this typically corresponds to a type `T<*>`.
     */
    bool isWildcard() const { return _data_->isWildcard(); }

    /** Returns the type of an iterator for this type. */
    optional_ref<const hilti::Type> iteratorType(bool const_) const { return _data_->iteratorType(const_); }

    /** Returns the type of an view for this type. */
    optional_ref<const hilti::Type> viewType() const { return _data_->viewType(); }

    /** Returns the type of elements the iterator traverse. */
    optional_ref<const hilti::Type> dereferencedType() const { return _data_->dereferencedType(); }

    /** Returns the type of elements the container stores. */
    optional_ref<const hilti::Type> elementType() const { return _data_->elementType(); }

    /** Returns any parameters the type expects. */
    hilti::node::Set<type::function::Parameter> parameters() const { return _data_->parameters(); }

    /** For internal use. Use `type::isAllocable` instead. */
    bool _isAllocable() const { return _data_->_isAllocable(); }

    /** For internal use. Use `type::isSortable` instead. */
    bool _isSortable() const { return _data_->_isSortable(); }

    /** For internal use. Use `type::isIterator` instead. */
    bool _isIterator() const { return _data_->_isIterator(); }

    /** For internal use. Use `type::isParameterized` instead. */
    bool _isParameterized() const { return _data_->_isParameterized(); }
    /** For internal use. Use `type::isReferenceType` instead. */

    bool _isReferenceType() const { return _data_->_isReferenceType(); }

    /** For internal use. Use `type::isMutable` instead. */
    bool _isMutable() const { return _data_->_isMutable(); }

    /** For internal use. Use `type::isRuntimeNonTrivial` instead. */
    bool _isRuntimeNonTrivial() const { return _data_->_isRuntimeNonTrivial(); }

    /** For internal use. Use `type::isResolved` instead. */
    bool _isResolved(type::ResolvedState* rstate) const { return _data_->_isResolved(rstate); }

private:
    std::shared_ptr<TypeBase> _data_;
};

/** Creates an AST node representing a `Type`. */
inline Node to_node(Type t) { return Node(std::move(t)); }

/** Renders a type as HILTI source code. */
inline std::ostream& operator<<(std::ostream& out, Type t) { return out << to_node(std::move(t)); }

namespace type {
namespace detail {
extern void applyPruneWalk(hilti::Type& t);
} // namespace detail

inline Type pruneWalk(Type t) {
    detail::applyPruneWalk(t);
    return t;
}

/**
 * Copies an existing type, adding additional type flags.
 *
 * @param t original type
 * @param flags additional flags
 * @return new type with the additional flags set
 */
inline hilti::Type addFlags(const Type& t, const type::Flags& flags) {
    auto x = Type(t);
    x._state().flags += flags;
    return x;
}

/**
 * Copies an existing type, removing specified type flags.
 *
 * @param t original type
 * @param flags flags to remove
 * @return new type with the flags removed
 */
inline hilti::Type removeFlags(const Type& t, const type::Flags& flags) {
    auto x = Type(t);
    x._state().flags -= flags;
    return x;
}

/**
 * Copies an existing type, setting its C++ ID as emitted by the code generator.
 *
 * @param t original type
 * @param id new C++ ID
 * @return new type with the C++ ID set accordindly
 */
inline hilti::Type setCxxID(const Type& t, ID id) {
    auto x = Type(t);
    x._state().cxx = std::move(id);
    return x;
}

/**
 * Copies an existing type, setting its associated type ID.
 *
 * @param t original type
 * @param id new type ID
 * @return new type with associateed type ID set accordindly
 */
inline hilti::Type setTypeID(const Type& t, ID id) {
    auto x = Type(t);
    x._state().id = std::move(id);
    return x;
}

/**
 * Place-holder class used to enable overloading of type constructors when
 * creating wildcard types.
 */
class Wildcard {};

/** Returns true for HILTI types that can be used to instantiate variables. */
inline bool isAllocable(const Type& t) { return t._isAllocable(); }

/** Returns true for HILTI types that can be compared for ordering at runtime. */
inline bool isSortable(const Type& t) { return t._isSortable(); }

/** Returns true for HILTI types that one can iterator over. */
inline bool isIterable(const Type& t) { return t.iteratorType(true).has_value(); }

/** Returns true for HILTI types that represent iterators. */
inline bool isIterator(const Type& t) { return t._isIterator(); }

/** Returns true for HILTI types that are parameterized with a set of type parameters. */
inline bool isParameterized(const Type& t) { return t._isParameterized(); }

/** Returns true for HILTI types that implement a reference to another type. */
inline bool isReferenceType(const Type& t) { return t._isReferenceType(); }

/** Returns true for HILTI types that can change their value. */
inline bool isMutable(const Type& t) { return t._isMutable(); }

/** Returns true for HILTI types that, when compiled, correspond to non-POD C++ types. */
inline bool isRuntimeNonTrivial(const Type& t) { return t._isRuntimeNonTrivial(); }

/** Returns true for HILTI types that one can create a view for. */
inline bool isViewable(const Type& t) { return t.viewType().has_value(); }

/** Returns true for HILTI types that may receive type arguments on instantiations. */
inline bool takesArguments(const Type& t) { return ! t.parameters().empty(); }

/**
 * Returns true if the type is marked constant.
 *
 * \todo Note that currently we track this consistently only for mutable
 * types. Ideally, this would always return true for non-mutable types, but
 * doing so breaks some coercion code currently.
 */
inline bool isConstant(const Type& t) {
    return t.flags().has(type::Flag::Constant) || (! isMutable(t) && ! t.flags().has(type::Flag::NonConstant));
}

/** Returns a `const` version of a type. */
inline auto constant(Type t) {
    t._state().flags -= type::Flag::NonConstant;
    t._state().flags += type::Flag::Constant;
    return t;
}

/**
 * Returns a not `const` version of a type. If `force` is true, then even
 * immutable types are marked as non-const. This is usually not what one wants.
 */
inline auto nonConstant(Type t, bool force = false) {
    t._state().flags -= type::Flag::Constant;

    if ( force )
        t._state().flags += type::Flag::NonConstant;

    return t;
}

namespace detail {
// Internal backends for the `isResolved()`.
extern bool isResolved(const hilti::Type& t, ResolvedState* rstate);

inline bool isResolved(const std::optional<hilti::Type>& t, ResolvedState* rstate) {
    return t.has_value() ? isResolved(*t, rstate) : true;
}

inline bool isResolved(const std::optional<const hilti::Type>& t, ResolvedState* rstate) {
    return t.has_value() ? isResolved(*t, rstate) : true;
}
} // namespace detail

/** Returns true if the type has been fully resolved, including all sub-types it may include. */
extern bool isResolved(const Type& t);

/** Returns true if the type has been fully resolved, including all sub-types it may include. */
inline bool isResolved(const std::optional<Type>& t) { return t.has_value() ? isResolved(*t) : true; }

/** Returns true if the type has been fully resolved, including all sub-types it may include. */
inline bool isResolved(const std::optional<const Type>& t) { return t.has_value() ? isResolved(*t) : true; }

/** Returns true if two types are identical, ignoring for their constnesses. */
inline bool sameExceptForConstness(const Type& t1, const Type& t2) {
    if ( &t1 == &t2 )
        return true;

    if ( t1.typeID() && t2.typeID() )
        return *t1.typeID() == *t2.typeID();

    if ( t1.cxxID() && t2.cxxID() )
        return *t1.cxxID() == *t2.cxxID();

    return t1.isEqual(t2) || t2.isEqual(t1);
}

} // namespace type

inline bool operator==(const Type& t1, const Type& t2) {
    if ( &t1 == &t2 )
        return true;

    if ( type::isMutable(t1) || type::isMutable(t2) ) {
        if ( type::isConstant(t1) && ! type::isConstant(t2) )
            return false;

        if ( type::isConstant(t2) && ! type::isConstant(t1) )
            return false;
    }

    if ( t1.typeID() && t2.typeID() )
        return *t1.typeID() == *t2.typeID();

    if ( t1.cxxID() && t2.cxxID() )
        return *t1.cxxID() == *t2.cxxID();

    // Type comparison is not fully symmetric, it's good enough
    // if one type believes it matches the other one.
    return t1.isEqual(t2) || t2.isEqual(t1);
}

inline bool operator!=(const Type& t1, const Type& t2) { return ! (t1 == t2); }

} // namespace hilti<|MERGE_RESOLUTION|>--- conflicted
+++ resolved
@@ -14,7 +14,6 @@
 #include <hilti/base/optional-ref.h>
 #include <hilti/base/type_erase.h>
 #include <hilti/base/util.h>
-<<<<<<< HEAD
 #include <hilti/base/visitor-types.h>
 
 namespace spicy::type {
@@ -22,8 +21,6 @@
 class Sink;
 class Unit;
 } // namespace spicy::type
-=======
->>>>>>> 7b7b7d1d
 
 namespace hilti {
 
