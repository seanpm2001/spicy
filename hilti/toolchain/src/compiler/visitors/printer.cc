--- conflicted
+++ resolved
@@ -840,11 +840,7 @@
 
     void operator()(const type::Interval& n, type::Visitor::position_t&) override { out << const_(n) << "interval"; }
 
-<<<<<<< HEAD
-    void operator()(const type::Member& n, type::Visitor::position_t&) override { out << const_(n) << "<member>"; }
-=======
-    void operator()(const type::Member& n) { out << const_(n) << n.id(); }
->>>>>>> 7b7b7d1d
+    void operator()(const type::Member& n, type::Visitor::position_t&) override { out << const_(n) << n.id(); }
 
     void operator()(const type::Network& n, type::Visitor::position_t&) override { out << const_(n) << "net"; }
 
